#include "io_queue_api.hh"

#include "memory_queue.hh"
#include <dmtr/annot.h>

#include <cassert>
#include <cstdlib>
#include <unistd.h>

dmtr::io_queue_api::io_queue_api() :
    my_qd_counter(0),
    my_qt_counter(0)
{}

int dmtr::io_queue_api::init(io_queue_api *&newobj_out, int argc, char *argv[]) {
    DMTR_NULL(EINVAL, newobj_out);

    newobj_out = new io_queue_api();
    return 0;
}

int dmtr::io_queue_api::register_queue_ctor(enum io_queue::category_id cid, io_queue_factory::ctor_type ctor) {
    DMTR_OK(my_queue_factory.register_ctor(cid, ctor));
    return 0;
}

int dmtr::io_queue_api::get_queue(io_queue *&q_out, int qd) const {
    q_out = NULL;

    auto it = my_queues.find(qd);
    DMTR_TRUE(EINVAL, my_queues.cend() != it);
    q_out = it->second.get();
    return 0;
}

dmtr_qtoken_t dmtr::io_queue_api::new_qtoken(int qd) {
    uint32_t u = ++my_qt_counter;
    if (0 == u) {
        DMTR_PANIC("Queue token overflow");
    }

    return static_cast<uint64_t>(u) | (static_cast<uint64_t>(qd) << 32);
}

int dmtr::io_queue_api::new_qd() {
    int qd = ++my_qd_counter;
    if (0 > qd) {
        DMTR_PANIC("Queue descriptor overflow");
    }

    return qd;
}

int dmtr::io_queue_api::new_queue(io_queue *&q_out, enum io_queue::category_id cid) {
    q_out = NULL;

    int qd = new_qd();
    std::unique_ptr<io_queue> qq;
    DMTR_OK(my_queue_factory.construct(qq, cid, qd));
    io_queue * const q = qq.get();
    DMTR_OK(insert_queue(qq));

    q_out = q;
    return 0;
}

int dmtr::io_queue_api::insert_queue(std::unique_ptr<io_queue> &q) {
    DMTR_NOTNULL(EINVAL, q);

    int qd = q->qd();
    if (my_queues.find(qd) != my_queues.cend()) {
        return EEXIST;
    }

    my_queues[qd] = std::move(q);
    return 0;
}

int dmtr::io_queue_api::remove_queue(int qd) {
    auto it = my_queues.find(qd);
    if (my_queues.cend() == it) {
        return ENOENT;
    }

    my_queues.erase(it);
    return 0;
}

int dmtr::io_queue_api::queue(int &qd_out) {
    qd_out = 0;

    io_queue *q = NULL;
    DMTR_OK(new_queue(q, io_queue::MEMORY_Q));

    qd_out = q->qd();
    return 0;
}

int dmtr::io_queue_api::socket(int &qd_out, int domain, int type, int protocol) {
    qd_out = 0;

    io_queue *q = NULL;
    DMTR_OK(new_queue(q, io_queue::NETWORK_Q));

    int ret = q->socket(domain, type, protocol);
    if (ret != 0) {
        DMTR_OK(remove_queue(q->qd()));
        DMTR_FAIL(ret);
    }

    qd_out = q->qd();
    return 0;
}

int dmtr::io_queue_api::getsockname(int qd, struct sockaddr * const saddr, socklen_t * const size) {
    io_queue *q = NULL;
    DMTR_OK(get_queue(q, qd));
    DMTR_OK(q->getsockname(saddr, size));

    return 0;
};

int dmtr::io_queue_api::bind(int qd, const struct sockaddr * const saddr, socklen_t size) {
    io_queue *q = NULL;
    DMTR_OK(get_queue(q, qd));
    DMTR_OK(q->bind(saddr, size));

    return 0;
};

int dmtr::io_queue_api::accept(dmtr_qtoken_t &qtok_out, int sockqd) {
    qtok_out = 0;

    io_queue *sockq = NULL;
    DMTR_OK(get_queue(sockq, sockqd));

    int qd = new_qd();
    auto qtok = new_qtoken(sockqd);
    std::unique_ptr<io_queue> q;
    DMTR_OK(sockq->accept(q, qtok, qd));
    DMTR_OK(insert_queue(q));
    qtok_out = qtok;
    return 0;
}

int dmtr::io_queue_api::listen(int qd, int backlog) {
    io_queue *q = NULL;
    DMTR_OK(get_queue(q, qd));
    DMTR_OK(q->listen(backlog));

    return 0;
}

int dmtr::io_queue_api::connect(int qd, const struct sockaddr * const saddr, socklen_t size) {
    io_queue *q = NULL;
    DMTR_OK(get_queue(q, qd));
    int ret = q->connect(saddr, size);
    switch (ret) {
        default:
            DMTR_FAIL(ret);
        case ECONNREFUSED:
            return ret;
        case 0:
        break;
    }

    return 0;
}

int dmtr::io_queue_api::close(int qd) {
    io_queue *q = NULL;
    DMTR_OK(get_queue(q, qd));
    int ret = q->close();
    DMTR_OK(remove_queue(qd));

    DMTR_OK(ret);
    return 0;
}

int dmtr::io_queue_api::push(dmtr_qtoken_t &qtok_out, int qd, const dmtr_sgarray_t &sga) {
    qtok_out = 0;

    io_queue *q = NULL;
    DMTR_OK(get_queue(q, qd));
    auto qtok = new_qtoken(qd);
    DMTR_OK(q->push(qtok, sga));

    qtok_out = qtok;
    return 0;
}

int dmtr::io_queue_api::pop(dmtr_qtoken_t &qtok_out, int qd) {
    qtok_out = 0;

    io_queue *q = NULL;
    DMTR_OK(get_queue(q, qd));
    auto qtok = new_qtoken(qd);
    DMTR_OK(q->pop(qtok));

    qtok_out = qtok;
    return 0;
}

int dmtr::io_queue_api::poll(dmtr_qresult_t * const qr_out, dmtr_qtoken_t qt) {
    int qd = qttoqd(qt);

    io_queue *q = NULL;
    DMTR_OK(get_queue(q, qd));

    dmtr_qresult_t qr = {};
    int ret = q->poll(qr, qt);
    switch (ret) {
        default:
            // if there's a failure on an accept token, we remove the queue we created at the beginning of the operation.
            if (DMTR_OPC_ACCEPT == qr.qr_opcode) {
<<<<<<< HEAD
                //DMTR_OK(remove_queue(qr.qr_value.qd));
                if (NULL != qr_out) {
                    *qr_out = qr;
                    qr_out->qr_tid = DMTR_TID_NIL;
                    qr_out->qr_value.qd = 0;
                }
=======
                DMTR_OK(remove_queue(qr.qr_value.qd));
                DMTR_NOTNULL(EINVAL, qr_out);
                *qr_out = qr;
                qr_out->qr_value.qd = 0;
>>>>>>> fa71e0ae
            }
            DMTR_FAIL(ret);
        case EAGAIN:
        case ECONNABORTED:
        case ECONNRESET:
            return ret;
        case 0:
            // callers that know they're waiting on a push token can specify `NULL` for `qr_out` without causing a fuss.
            DMTR_TRUE(EINVAL, NULL != qr_out || DMTR_OPC_PUSH == qr.qr_opcode);
            if (NULL != qr_out) {
                *qr_out = qr;
            }
            return 0;
    }

    return ret;
}

int dmtr::io_queue_api::drop(dmtr_qtoken_t qt) {
    int qd = qttoqd(qt);

    io_queue *q = NULL;
    DMTR_OK(get_queue(q, qd));
    return q->drop(qt);
}<|MERGE_RESOLUTION|>--- conflicted
+++ resolved
@@ -213,19 +213,10 @@
         default:
             // if there's a failure on an accept token, we remove the queue we created at the beginning of the operation.
             if (DMTR_OPC_ACCEPT == qr.qr_opcode) {
-<<<<<<< HEAD
-                //DMTR_OK(remove_queue(qr.qr_value.qd));
-                if (NULL != qr_out) {
-                    *qr_out = qr;
-                    qr_out->qr_tid = DMTR_TID_NIL;
-                    qr_out->qr_value.qd = 0;
-                }
-=======
                 DMTR_OK(remove_queue(qr.qr_value.qd));
                 DMTR_NOTNULL(EINVAL, qr_out);
                 *qr_out = qr;
                 qr_out->qr_value.qd = 0;
->>>>>>> fa71e0ae
             }
             DMTR_FAIL(ret);
         case EAGAIN:
