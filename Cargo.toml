--- conflicted
+++ resolved
@@ -37,12 +37,7 @@
 histogram = "0.10.1"
 libc = "0.2.153"
 log = "0.4.21"
-<<<<<<< HEAD
-mimalloc = { version = "0.1.39", default-features = false }
-nix = { version = "0.27.1", features = ["ioctl"] }
-=======
 mimalloc = { version = "0.1.41", default-features = false }
->>>>>>> b99dbc20
 rand = { version = "0.8.5", features = ["small_rng"] }
 slab = "0.4.9"
 socket2 = "0.5.7"
