--- conflicted
+++ resolved
@@ -34,12 +34,8 @@
 eui48 = "1.1.0"
 flexi_logger = "0.27.3"
 futures = "0.3.29"
-<<<<<<< HEAD
 lazy_static = "1.4"
-libc = "0.2.149"
-=======
 libc = "0.2.150"
->>>>>>> aff1d3e7
 log = "0.4.20"
 nix = { version = "0.27.1", features = ["ioctl"] }
 rand = { version = "0.8.5", features = ["small_rng"] }
