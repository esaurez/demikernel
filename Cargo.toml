--- conflicted
+++ resolved
@@ -43,14 +43,11 @@
 socket2 = "0.5.5"
 yaml-rust = "0.4.5"
 x86 = "0.52.0"
-<<<<<<< HEAD
-=======
 
 # Local crates.
 nettest = { path = "nettest" }
 dpdk-rs = { path = "dpdk-rs", optional = true }
 
->>>>>>> 469c1256
 # Demikernel Organization
 liburing = { git = "https://github.com/demikernel/liburing-rs", rev = "780827ee3f805d94f9909bd47cd925ee8476a64b", optional = true }
 
